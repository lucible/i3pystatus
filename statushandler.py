--- conflicted
+++ resolved
@@ -66,11 +66,7 @@
 
 def has_internet_connection():
     try:
-<<<<<<< HEAD
-        response=urllib.request.urlopen('http://74.125.113.99',timeout=1)
-=======
         response=urllib2.urlopen('http://173.194.69.94',timeout=1)
->>>>>>> 71c64b2c
         return True
-    except urllib.error.URLError as err: pass
+    except urllib2.URLError as err: pass
     return False