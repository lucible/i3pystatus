--- conflicted
+++ resolved
@@ -13,20 +13,6 @@
     assert bc.output["full_text"] == expected
 
 
-<<<<<<< HEAD
-@pytest.mark.parametrize("path, status, consumption, remaining", [
-    ("test_battery_basic1", "FULL", "0.000", "0h:00m"),
-    ("test_battery_basic2", "FULL", "0.000", "0h:00m"),
-    ("test_battery_basic3", "DIS", "15.624", "4h:04m"),
-    ("test_battery_basic4", "DIS", "17.510", "1h:46m"),
-    ("test_battery_basic5", "DIS", "11.453", "4h:52m"),
-    ("test_battery_basic6", "CHR", "30.764", "0h:20m"),
-    ("test_battery_basic7", "DIS", "27.303", "1h:44m"),
-    ("test_battery_132", "DIS", "8.370", "1h:17m"),
-    ("test_battery_broken1", "FULL", "0.000", "0h:00m"),
-    ("test_battery_issue89_2", "DIS", "0.000", "0h:00m"),
-    ("test_battery_issue729", "DIS", "4.341", "4h:32m")
-=======
 @pytest.mark.parametrize("path, status, consumption, remaining, percentage, percentage_design", [
     ("test_battery_basic1", "FULL", "0.000", "0h:00m", "99.91", "76.33"),
     ("test_battery_basic2", "FULL", "0.000", "0h:00m", "100.00", "100.00"),
@@ -39,7 +25,6 @@
     ("test_battery_broken1", "FULL", "0.000", "0h:00m", "100.00", "100.00"),
     ("test_battery_issue89_2", "DIS", "0.000", "0h:00m", "53.51", "51.02"),
     ("test_battery_issue729", "DIS", "4.341", "4h:32m", "66.70", "62.30")
->>>>>>> 1e6242ca
 ])
 def test_basic(path, status, consumption, remaining, percentage, percentage_design):
     battery_test(path, "{status}", status)
