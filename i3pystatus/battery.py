import bisect
import configparser
import os
import re

from i3pystatus import IntervalModule, formatp
from i3pystatus.core.command import run_through_shell
from i3pystatus.core.desktop import DesktopNotification
from i3pystatus.core.util import lchop, TimeWrapper, make_bar, make_glyph, make_vertical_bar


class UEventParser(configparser.ConfigParser):
    @staticmethod
    def parse_file(file):
        parser = UEventParser()
        with open(file, "r") as file:
            parser.read_string(file.read())
        return dict(parser.items("id10t"))

    def __init__(self):
        super().__init__(default_section="id10t")

    def optionxform(self, key):
        return lchop(key, "POWER_SUPPLY_")

    def read_string(self, string):
        super().read_string("[id10t]\n" + string)


class Battery:
    @staticmethod
    def create(from_file):
        battery_info = UEventParser.parse_file(from_file)
        if "POWER_NOW" in battery_info:
            return BatteryEnergy(battery_info)
        else:
            return BatteryCharge(battery_info)

    def __init__(self, battery_info):
        self.battery_info = battery_info
        self.normalize_micro()

    def normalize_micro(self):
        for key, micro_value in self.battery_info.items():
            if re.match(r"(VOLTAGE|CHARGE|CURRENT|POWER|ENERGY)_(NOW|FULL|MIN)(_DESIGN)?", key):
                self.battery_info[key] = float(micro_value) / 1000000.0

    def percentage(self, design=False):
        return self._percentage("_DESIGN" if design else "") * 100

    def status(self):
        if self.consumption() is None:
            return self.battery_info["STATUS"]
        elif self.consumption() > 0.1 and self.percentage() < 99.9:
            return "Discharging" if self.battery_info["STATUS"] == "Discharging" else "Charging"
        elif self.consumption() == 0 and self.percentage() == 0.00:
            return "Depleted"
        else:
            return "Full"

    def consumption(self, val):
        return val if val > 0.1 else 0


class BatteryCharge(Battery):
    def __init__(self, bi):
        bi["CHARGE_FULL"] = bi["CHARGE_FULL_DESIGN"] if bi["CHARGE_NOW"] > bi["CHARGE_FULL"] else bi["CHARGE_FULL"]
        super().__init__(bi)

    def consumption(self):
        if "VOLTAGE_NOW" in self.battery_info and "CURRENT_NOW" in self.battery_info:
            return super().consumption(self.battery_info["VOLTAGE_NOW"] * abs(self.battery_info["CURRENT_NOW"]))  # V * A = W
        else:
            return None

    def _percentage(self, design):
        if 'ENERGY_NOW' in self.battery_info and 'ENERGY_FULL' in self.battery_info:
            return self.battery_info['ENERGY_NOW'] / self.battery_info['ENERGY_FULL' + design]
        else:
            return self.battery_info["CHARGE_NOW"] / self.battery_info["CHARGE_FULL" + design]

    def wh_remaining(self):
<<<<<<< HEAD
        return self.battery_info['ENERGY_NOW']

    def wh_total(self, design):
        return self.battery_info['ENERGY_FULL' + design]
=======
        if 'ENERGY_NOW' in self.battery_info:
            return self.battery_info['ENERGY_NOW']
        else:
            return self.battery_info['CHARGE_NOW'] * self.battery_info['VOLTAGE_NOW']

    def wh_total(self, design):
        if 'ENERGY_FULL' in self.battery_info:
            return self.battery_info['ENERGY_FULL' + design]
        else:
            return self.battery_info['CHARGE_FULL' + design] * self.battery_info['VOLTAGE_NOW']
>>>>>>> f0b5082c

    def wh_depleted(self):
        if 'ENERGY_FULL' in self.battery_info and 'ENERGY_NOW' in self.battery_info:
            return self.battery_info['ENERGY_FULL'] - self.battery_info['ENERGY_NOW']
        else:
            return (self.battery_info['CHARGE_FULL'] - self.battery_info['CHARGE_NOW']) * self.battery_info['VOLTAGE_NOW']

    def remaining(self):
        if self.status() == "Discharging":
            if "CHARGE_NOW" in self.battery_info and "CURRENT_NOW" in self.battery_info:
                # Ah / A = h * 60 min = min
                return self.battery_info["CHARGE_NOW"] / self.battery_info["CURRENT_NOW"] * 60
            else:
                return -1
        else:
            return (self.battery_info["CHARGE_FULL"] - self.battery_info["CHARGE_NOW"]) / self.battery_info[
                "CURRENT_NOW"] * 60


class BatteryEnergy(Battery):
    def consumption(self):
        return super().consumption(self.battery_info["POWER_NOW"])

    def _percentage(self, design):
        return self.battery_info["ENERGY_NOW"] / self.battery_info["ENERGY_FULL" + design]

    def wh_remaining(self):
        return self.battery_info['ENERGY_NOW']

    def wh_total(self, design):
        return self.battery_info['ENERGY_FULL' + design]

    def wh_depleted(self):
        return self.battery_info['ENERGY_FULL'] - self.battery_info['ENERGY_NOW']

    def remaining(self):
        if self.status() == "Discharging":
            # Wh / W = h * 60 min = min
            return self.battery_info["ENERGY_NOW"] / self.battery_info["POWER_NOW"] * 60
        else:
            return (self.battery_info["ENERGY_FULL"] - self.battery_info["ENERGY_NOW"]) / self.battery_info[
                "POWER_NOW"] * 60


class BatteryChecker(IntervalModule):
    """
    This class uses the /sys/class/power_supply/…/uevent interface to check for the
    battery status.

    Setting ``battery_ident`` to ``ALL`` will summarise all available batteries
    and aggregate the % as well as the time remaining on the charge. This is
    helpful when the machine has more than one battery available.

    .. rubric:: Available formatters

    * `{remaining}` — remaining time for charging or discharging, uses TimeWrapper formatting, default format is `%E%h:%M`
    * `{percentage}` — battery percentage relative to the last full value
    * `{percentage_design}` — absolute battery charge percentage
    * `{consumption (Watts)}` — current power flowing into/out of the battery
    * `{status}`
    * `{no_of_batteries}` — The number of batteries included
    * `{battery_ident}` — the same as the setting
    * `{bar}` —bar displaying the relative percentage graphically
    * `{bar_design}` —bar displaying the absolute percentage graphically
    * `{glyph}` — A single character or string (selected from 'glyphs') representing the current battery percentage

    This module supports the :ref:`formatp <formatp>` extended string format
    syntax. By setting the ``FULL`` status to an empty string, and including
    brackets around the ``{status}`` formatter, the text within the brackets
    will be hidden when the battery is full, as can be seen in the below
    example:

    .. code-block:: python

        from i3pystatus import Status

        status = Status()

        status.register(
            'battery',
            interval=5,
            format='{battery_ident}: [{status} ]{percentage_design:.2f}%',
            alert=True,
            alert_percentage=15,
            status={
                'DPL': 'DPL',
                'CHR': 'CHR',
                'DIS': 'DIS',
                'FULL': '',
            }
        )

        # status.register(
        #     'battery',
        #     format='{status} {percentage:.0f}%',
        #     levels={
        #         25: "<=25",
        #         50: "<=50",
        #         75: "<=75",
        #     },
        # )

        status.run()

    """

    settings = (
        ("battery_ident", "The name of your battery, usually BAT0 or BAT1"),
        "format",
        ("not_present_text", "Text displayed if the battery is not present. No formatters are available"),
        ("alert", "Display a libnotify-notification on low battery"),
        ("critical_level_command", "Runs a shell command in the case of a critical power state"),
        "critical_level_percentage",
        "alert_percentage",
        "alert_timeout",
        ("alert_design", "Changes whether the alert uses relative or absolute percentage."),
        ("alert_format_title", "The title of the notification, all formatters can be used"),
        ("alert_format_body", "The body text of the notification, all formatters can be used"),
        ("path", "Override the default-generated path and specify the full path for a single battery"),
        ("base_path", "Override the default base path for searching for batteries"),
        ("battery_prefix", "Override the default battery prefix"),
        ("status", "A dictionary mapping ('DPL', 'DIS', 'CHR', 'FULL') to alternative names"),
        ("levels", "A dictionary mapping percentages of charge levels to corresponding names."),
        ("color", "The text color"),
        ("full_color", "The full color"),
        ("charging_color", "The charging color"),
        ("critical_color", "The critical color"),
        ("not_present_color", "The not present color."),
        ("not_present_text",
         "The text to display when the battery is not present. Provides {battery_ident} as formatting option"),
        ("no_text_full", "Don't display text when battery is full - 100%"),
        ("glyphs", "Arbitrarily long string of characters (or array of strings) to represent battery charge percentage"),
    )

    battery_ident = "ALL"
    format = "{status} {remaining}"
    status = {
        "DPL": "DPL",
        "CHR": "CHR",
        "DIS": "DIS",
        "FULL": "FULL",
    }
    levels = None
    not_present_text = "Battery {battery_ident} not present"

    alert = False
    critical_level_command = ""
    critical_level_percentage = 1
    alert_percentage = 10
    alert_timeout = -1
    alert_design = False
    alert_format_title = "Low battery"
    alert_format_body = "Battery {battery_ident} has only {percentage:.2f}% ({remaining:%E%hh:%Mm}) remaining!"
    color = "#ffffff"
    full_color = "#00ff00"
    charging_color = "#00ff00"
    critical_color = "#ff0000"
    not_present_color = "#ffffff"
    no_text_full = False
    glyphs = "▁▂▃▄▅▆▇█"

    battery_prefix = 'BAT'
    base_path = '/sys/class/power_supply'
    path = None
    paths = []

    notification = None

    def percentage(self, batteries, design=False):
        total_now = [battery.wh_remaining() for battery in batteries]
        total_full = [battery.wh_total('_DESIGN' if design else '') for battery in batteries]
        return sum(total_now) / sum(total_full) * 100

    def consumption(self, batteries):
        consumption = 0
        for battery in batteries:
            if battery.consumption() is not None:
                consumption += battery.consumption()
        return consumption

    def abs_consumption(self, batteries):
        abs_consumption = 0
        for battery in batteries:
            if battery.consumption() is None:
                continue
            if battery.status() == 'Discharging':
                abs_consumption -= battery.consumption()
            elif battery.status() == 'Charging':
                abs_consumption += battery.consumption()
        return abs_consumption

    def battery_status(self, batteries):
        abs_consumption = self.abs_consumption(batteries)
        if abs_consumption > 0:
            return 'Charging'
        elif abs_consumption < 0:
            return 'Discharging'
        else:
            return batteries[-1].status()

    def remaining(self, batteries):
        wh_depleted = 0
        wh_remaining = 0
        abs_consumption = self.abs_consumption(batteries)
        for battery in batteries:
            wh_remaining += battery.wh_remaining()
            wh_depleted += battery.wh_depleted()
        if abs_consumption == 0:
            return 0
        elif abs_consumption > 0:
            return wh_depleted / self.consumption(batteries) * 60
        elif abs_consumption < 0:
            return wh_remaining / self.consumption(batteries) * 60

    def make_bar(self, percentage, status):
        if status in ['Charging', 'Discharging']:
            if status == 'Discharging':
                if percentage > 75:
                    return ""
                elif percentage > 25:
                    return ""
                else:
                    return ""
            else:
                return ""
        elif status == 'Depleted':
            return "depleted"
        else:
            return ""

    def init(self):
        if not self.paths or (self.path and self.path not in self.paths):
            bat_dir = self.base_path
            if os.path.exists(bat_dir) and not self.path:
                _, dirs, _ = next(os.walk(bat_dir))
                all_bats = [x for x in dirs if x.startswith(self.battery_prefix)]
                for bat in all_bats:
                    self.paths.append(os.path.join(bat_dir, bat, 'uevent'))
            if self.path:
                self.paths = [self.path]

    def run(self):
        urgent = False
        color = self.color
        batteries = []

        for path in self.paths:
            if self.battery_ident == 'ALL' or path.find(self.battery_ident) >= 0:
                try:
                    batteries.append(Battery.create(path))
                except FileNotFoundError:
                    pass

        if not batteries:
            format_dict = {'battery_ident': self.battery_ident}
            self.output = {
                "full_text": formatp(self.not_present_text, **format_dict),
                "color": self.not_present_color,
            }
            return
        if self.no_text_full:
            if self.battery_status(batteries) == "Full":
                self.output = {
                    "full_text": ""
                }
                return

        status = self.battery_status(batteries)

        fdict = {
            "battery_ident": self.battery_ident,
            "no_of_batteries": len(batteries),
            "percentage": self.percentage(batteries),
            "percentage_design": self.percentage(batteries, design=True),
            "consumption": self.consumption(batteries),
            "remaining": TimeWrapper(0, "%E%h:%M"),
            "glyph": make_glyph(self.percentage(batteries), self.glyphs),
            "bar": self.make_bar(self.percentage(batteries), status),
            "bar_design": self.make_bar(self.percentage(batteries, design=True), status),
            "vertical_bar": make_vertical_bar(self.percentage(batteries)),
            "vertical_bar_design": make_vertical_bar(self.percentage(batteries, design=True)),
        }

        if status in ["Charging", "Discharging"]:
            remaining = self.remaining(batteries)
            fdict["remaining"] = TimeWrapper(remaining * 60, "%E%h:%M")
            if status == "Discharging":
                fdict["status"] = "DIS"
                if self.alert_design is True:
                    if self.percentage(batteries, design=True) <= self.alert_percentage:
                        urgent = True
                        color = self.critical_color
                else:
                    if self.percentage(batteries) <= self.alert_percentage:
                        urgent = True
                        color = self.critical_color
            else:
                fdict["status"] = "CHR"
                color = self.charging_color
        elif status == 'Depleted':
            fdict["status"] = "DPL"
            color = self.critical_color
        else:
            fdict["status"] = "FULL"
            color = self.full_color
        if self.alert_design is True:
            if self.critical_level_command and fdict["status"] == "DIS" and fdict["percentage_design"] <= self.critical_level_percentage:
                run_through_shell(self.critical_level_command, enable_shell=True)
        else:
            if self.critical_level_command and fdict["status"] == "DIS" and fdict["percentage"] <= self.critical_level_percentage:
                run_through_shell(self.critical_level_command, enable_shell=True)

        if self.alert_design is True:
            if self.alert and fdict["status"] == "DIS" and fdict["percentage_design"] <= self.alert_percentage:
                title, body = formatp(self.alert_format_title, **fdict), formatp(self.alert_format_body, **fdict)
                if self.notification is None:
                    self.notification = DesktopNotification(
                        title=title,
                        body=body,
                        icon="battery-caution",
                        urgency=2,
                        timeout=self.alert_timeout,
                    )
                    self.notification.display()
                else:
                    self.notification.update(title=title,
                                             body=body)
        else:
            if self.alert and fdict["status"] == "DIS" and fdict["percentage"] <= self.alert_percentage:
                title, body = formatp(self.alert_format_title, **fdict), formatp(self.alert_format_body, **fdict)
                if self.notification is None:
                    self.notification = DesktopNotification(
                        title=title,
                        body=body,
                        icon="battery-caution",
                        urgency=2,
                        timeout=self.alert_timeout,
                    )
                    self.notification.display()
                else:
                    self.notification.update(title=title,
                                             body=body)

        if self.levels and fdict['status'] == 'DIS':
            self.levels.setdefault(0, self.status.get('DPL', 'DPL'))
            self.levels.setdefault(100, self.status.get('FULL', 'FULL'))
            keys = sorted(self.levels.keys())
            index = bisect.bisect_left(keys, int(fdict['percentage']))
            fdict["status"] = self.levels[keys[index]]
        else:
            fdict["status"] = self.status[fdict["status"]]

        self.data = fdict
        self.output = {
            "full_text": formatp(self.format, **fdict),
            "instance": self.battery_ident,
            "urgent": urgent,
            "color": color,
        }<|MERGE_RESOLUTION|>--- conflicted
+++ resolved
@@ -80,12 +80,6 @@
             return self.battery_info["CHARGE_NOW"] / self.battery_info["CHARGE_FULL" + design]
 
     def wh_remaining(self):
-<<<<<<< HEAD
-        return self.battery_info['ENERGY_NOW']
-
-    def wh_total(self, design):
-        return self.battery_info['ENERGY_FULL' + design]
-=======
         if 'ENERGY_NOW' in self.battery_info:
             return self.battery_info['ENERGY_NOW']
         else:
@@ -96,7 +90,6 @@
             return self.battery_info['ENERGY_FULL' + design]
         else:
             return self.battery_info['CHARGE_FULL' + design] * self.battery_info['VOLTAGE_NOW']
->>>>>>> f0b5082c
 
     def wh_depleted(self):
         if 'ENERGY_FULL' in self.battery_info and 'ENERGY_NOW' in self.battery_info:
